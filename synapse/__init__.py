# -*- coding: utf-8 -*-
# Copyright 2014-2016 OpenMarket Ltd
# Copyright 2018-9 New Vector Ltd
#
# Licensed under the Apache License, Version 2.0 (the "License");
# you may not use this file except in compliance with the License.
# You may obtain a copy of the License at
#
#     http://www.apache.org/licenses/LICENSE-2.0
#
# Unless required by applicable law or agreed to in writing, software
# distributed under the License is distributed on an "AS IS" BASIS,
# WITHOUT WARRANTIES OR CONDITIONS OF ANY KIND, either express or implied.
# See the License for the specific language governing permissions and
# limitations under the License.

""" This is a reference implementation of a Matrix home server.
"""

try:
    from twisted.internet import protocol
    from twisted.internet.protocol import Factory
    from twisted.names.dns import DNSDatagramProtocol
    protocol.Factory.noisy = False
    Factory.noisy = False
    DNSDatagramProtocol.noisy = False
except ImportError:
    pass

<<<<<<< HEAD
__version__ = "0.99.5.2"
=======
__version__ = "1.0.0"
>>>>>>> 97174780
<|MERGE_RESOLUTION|>--- conflicted
+++ resolved
@@ -27,8 +27,4 @@
 except ImportError:
     pass
 
-<<<<<<< HEAD
-__version__ = "0.99.5.2"
-=======
-__version__ = "1.0.0"
->>>>>>> 97174780
+__version__ = "1.0.0"