# -*- coding: utf-8 -*-
# Copyright 2014-2016 OpenMarket Ltd
#
# Licensed under the Apache License, Version 2.0 (the "License");
# you may not use this file except in compliance with the License.
# You may obtain a copy of the License at
#
#     http://www.apache.org/licenses/LICENSE-2.0
#
# Unless required by applicable law or agreed to in writing, software
# distributed under the License is distributed on an "AS IS" BASIS,
# WITHOUT WARRANTIES OR CONDITIONS OF ANY KIND, either express or implied.
# See the License for the specific language governing permissions and
# limitations under the License.

import logging

from twisted.internet import defer, reactor

from synapse.api.errors import SynapseError, AuthError, CodeMessageException
from synapse.util.logcontext import run_in_background
from synapse.types import UserID, get_domain_from_id
from ._base import BaseHandler

from signedjson.sign import sign_json

logger = logging.getLogger(__name__)


class ProfileHandler(BaseHandler):
    PROFILE_UPDATE_MS = 60 * 1000
    PROFILE_UPDATE_EVERY_MS = 24 * 60 * 60 * 1000

    PROFILE_REPLICATE_INTERVAL = 2 * 60 * 1000

    def __init__(self, hs):
        super(ProfileHandler, self).__init__(hs)

        self.federation = hs.get_federation_client()
        hs.get_federation_registry().register_query_handler(
            "profile", self.on_profile_query
        )

        self.user_directory_handler = hs.get_user_directory_handler()

<<<<<<< HEAD
        self.http_client = hs.get_simple_http_client()

        self.clock.looping_call(self._update_remote_profile_cache, self.PROFILE_UPDATE_MS)
=======
        if hs.config.worker_app is None:
            self.clock.looping_call(
                self._update_remote_profile_cache, self.PROFILE_UPDATE_MS,
            )
>>>>>>> 0d2b7fdc

        reactor.callWhenRunning(self._assign_profile_replication_batches)
        reactor.callWhenRunning(self._replicate_profiles)
        self.clock.looping_call(self._replicate_profiles, self.PROFILE_REPLICATE_INTERVAL)

    @defer.inlineCallbacks
    def _assign_profile_replication_batches(self):
        """If no profile replication has been done yet, allocate replication batch
        numbers to each profile to start the replication process.
        """
        logger.info("Assigning profile batch numbers...")
        total = 0
        while True:
            assigned = yield self.store.assign_profile_batch()
            total += assigned
            if assigned == 0:
                break
        logger.info("Assigned %d profile batch numbers", total)

    @defer.inlineCallbacks
    def _replicate_profiles(self):
        """If any profile data has been updated and not pushed to the replication targets,
        replicate it.
        """
        host_batches = yield self.store.get_replication_hosts()
        latest_batch = yield self.store.get_latest_profile_replication_batch_number()
        for repl_host in self.hs.config.replicate_user_profiles_to:
            if repl_host not in host_batches:
                host_batches[repl_host] = -1
            try:
                for i in xrange(host_batches[repl_host] + 1, latest_batch + 1):
                    yield self._replicate_host_profile_batch(repl_host, i)
            except:
                logger.exception(
                    "Exception while replicating to %s: aborting for now", repl_host,
                )

    @defer.inlineCallbacks
    def _replicate_host_profile_batch(self, host, batchnum):
        logger.info("Replicating profile batch %d to %s", batchnum, host)
        batch_rows = yield self.store.get_profile_batch(batchnum)
        batch = {
            UserID(r["user_id"], self.hs.hostname).to_string(): {
                "display_name": r["displayname"],
                "avatar_url": r["avatar_url"],
            } for r in batch_rows
        }

        url = "https://%s/_matrix/federation/v1/replicate_profiles" % (host,)
        body = {
            "batchnum": batchnum,
            "batch": batch,
            "origin_server": self.hs.hostname,
        }
        signed_body = sign_json(body, self.hs.hostname, self.hs.config.signing_key[0])
        try:
            yield self.http_client.post_json_get_json(url, signed_body)
            self.store.update_replication_batch_for_host(host, batchnum)
            logger.info("Sucessfully replicated profile batch %d to %s", batchnum, host)
        except:
            # This will get retried when the looping call next comes around
            logger.exception("Failed to replicate profile batch %d to %s", batchnum, host)
            raise

    @defer.inlineCallbacks
    def get_profile(self, user_id):
        target_user = UserID.from_string(user_id)
        if self.hs.is_mine(target_user):
            displayname = yield self.store.get_profile_displayname(
                target_user.localpart
            )
            avatar_url = yield self.store.get_profile_avatar_url(
                target_user.localpart
            )

            defer.returnValue({
                "displayname": displayname,
                "avatar_url": avatar_url,
            })
        else:
            try:
                result = yield self.federation.make_query(
                    destination=target_user.domain,
                    query_type="profile",
                    args={
                        "user_id": user_id,
                    },
                    ignore_backoff=True,
                )
                defer.returnValue(result)
            except CodeMessageException as e:
                if e.code != 404:
                    logger.exception("Failed to get displayname")

                raise

    @defer.inlineCallbacks
    def get_profile_from_cache(self, user_id):
        """Get the profile information from our local cache. If the user is
        ours then the profile information will always be corect. Otherwise,
        it may be out of date/missing.
        """
        target_user = UserID.from_string(user_id)
        if self.hs.is_mine(target_user):
            displayname = yield self.store.get_profile_displayname(
                target_user.localpart
            )
            avatar_url = yield self.store.get_profile_avatar_url(
                target_user.localpart
            )

            defer.returnValue({
                "displayname": displayname,
                "avatar_url": avatar_url,
            })
        else:
            profile = yield self.store.get_from_remote_profile_cache(user_id)
            defer.returnValue(profile or {})

    @defer.inlineCallbacks
    def get_displayname(self, target_user):
        if self.hs.is_mine(target_user):
            displayname = yield self.store.get_profile_displayname(
                target_user.localpart
            )

            defer.returnValue(displayname)
        else:
            try:
                result = yield self.federation.make_query(
                    destination=target_user.domain,
                    query_type="profile",
                    args={
                        "user_id": target_user.to_string(),
                        "field": "displayname",
                    },
                    ignore_backoff=True,
                )
            except CodeMessageException as e:
                if e.code != 404:
                    logger.exception("Failed to get displayname")

                raise
            except Exception:
                logger.exception("Failed to get displayname")
            else:
                defer.returnValue(result["displayname"])

    @defer.inlineCallbacks
    def set_displayname(self, target_user, requester, new_displayname, by_admin=False):
        """target_user is the user whose displayname is to be changed;
        auth_user is the user attempting to make this change."""
        if not self.hs.is_mine(target_user):
            raise SynapseError(400, "User is not hosted on this Home Server")

        if not by_admin and target_user != requester.user:
            raise AuthError(400, "Cannot set another user's displayname")

        if new_displayname == '':
            new_displayname = None

        new_batchnum = (yield self.store.get_latest_profile_replication_batch_number()) + 1

        yield self.store.set_profile_displayname(
            target_user.localpart, new_displayname, new_batchnum
        )

        if self.hs.config.user_directory_search_all_users:
            profile = yield self.store.get_profileinfo(target_user.localpart)
            yield self.user_directory_handler.handle_local_profile_change(
                target_user.to_string(), profile
            )

        yield self._update_join_states(requester, target_user)

        # start a profile replication push
        run_in_background(self._replicate_profiles)

    @defer.inlineCallbacks
    def get_avatar_url(self, target_user):
        if self.hs.is_mine(target_user):
            avatar_url = yield self.store.get_profile_avatar_url(
                target_user.localpart
            )

            defer.returnValue(avatar_url)
        else:
            try:
                result = yield self.federation.make_query(
                    destination=target_user.domain,
                    query_type="profile",
                    args={
                        "user_id": target_user.to_string(),
                        "field": "avatar_url",
                    },
                    ignore_backoff=True,
                )
            except CodeMessageException as e:
                if e.code != 404:
                    logger.exception("Failed to get avatar_url")
                raise
            except Exception:
                logger.exception("Failed to get avatar_url")

            defer.returnValue(result["avatar_url"])

    @defer.inlineCallbacks
    def set_avatar_url(self, target_user, requester, new_avatar_url, by_admin=False):
        """target_user is the user whose avatar_url is to be changed;
        auth_user is the user attempting to make this change."""
        if not self.hs.is_mine(target_user):
            raise SynapseError(400, "User is not hosted on this Home Server")

        if not by_admin and target_user != requester.user:
            raise AuthError(400, "Cannot set another user's avatar_url")

        new_batchnum = yield self.store.get_latest_profile_replication_batch_number() + 1

        yield self.store.set_profile_avatar_url(
            target_user.localpart, new_avatar_url, new_batchnum,
        )

        if self.hs.config.user_directory_search_all_users:
            profile = yield self.store.get_profileinfo(target_user.localpart)
            yield self.user_directory_handler.handle_local_profile_change(
                target_user.to_string(), profile
            )

        yield self._update_join_states(requester, target_user)

        # start a profile replication push
        run_in_background(self._replicate_profiles)

    @defer.inlineCallbacks
    def on_profile_query(self, args):
        user = UserID.from_string(args["user_id"])
        if not self.hs.is_mine(user):
            raise SynapseError(400, "User is not hosted on this Home Server")

        just_field = args.get("field", None)

        response = {}

        if just_field is None or just_field == "displayname":
            response["displayname"] = yield self.store.get_profile_displayname(
                user.localpart
            )

        if just_field is None or just_field == "avatar_url":
            response["avatar_url"] = yield self.store.get_profile_avatar_url(
                user.localpart
            )

        defer.returnValue(response)

    @defer.inlineCallbacks
    def _update_join_states(self, requester, target_user):
        if not self.hs.is_mine(target_user):
            return

        yield self.ratelimit(requester)

        room_ids = yield self.store.get_rooms_for_user(
            target_user.to_string(),
        )

        for room_id in room_ids:
            handler = self.hs.get_room_member_handler()
            try:
                # Assume the target_user isn't a guest,
                # because we don't let guests set profile or avatar data.
                yield handler.update_membership(
                    requester,
                    target_user,
                    room_id,
                    "join",  # We treat a profile update like a join.
                    ratelimit=False,  # Try to hide that these events aren't atomic.
                )
            except Exception as e:
                logger.warn(
                    "Failed to update join event for room %s - %s",
                    room_id, str(e.message)
                )

    def _update_remote_profile_cache(self):
        """Called periodically to check profiles of remote users we haven't
        checked in a while.
        """
        entries = yield self.store.get_remote_profile_cache_entries_that_expire(
            last_checked=self.clock.time_msec() - self.PROFILE_UPDATE_EVERY_MS
        )

        for user_id, displayname, avatar_url in entries:
            is_subscribed = yield self.store.is_subscribed_remote_profile_for_user(
                user_id,
            )
            if not is_subscribed:
                yield self.store.maybe_delete_remote_profile_cache(user_id)
                continue

            try:
                profile = yield self.federation.make_query(
                    destination=get_domain_from_id(user_id),
                    query_type="profile",
                    args={
                        "user_id": user_id,
                    },
                    ignore_backoff=True,
                )
            except Exception:
                logger.exception("Failed to get avatar_url")

                yield self.store.update_remote_profile_cache(
                    user_id, displayname, avatar_url
                )
                continue

            new_name = profile.get("displayname")
            new_avatar = profile.get("avatar_url")

            # We always hit update to update the last_check timestamp
            yield self.store.update_remote_profile_cache(
                user_id, new_name, new_avatar
            )<|MERGE_RESOLUTION|>--- conflicted
+++ resolved
@@ -43,16 +43,14 @@
 
         self.user_directory_handler = hs.get_user_directory_handler()
 
-<<<<<<< HEAD
         self.http_client = hs.get_simple_http_client()
 
         self.clock.looping_call(self._update_remote_profile_cache, self.PROFILE_UPDATE_MS)
-=======
+
         if hs.config.worker_app is None:
             self.clock.looping_call(
                 self._update_remote_profile_cache, self.PROFILE_UPDATE_MS,
             )
->>>>>>> 0d2b7fdc
 
         reactor.callWhenRunning(self._assign_profile_replication_batches)
         reactor.callWhenRunning(self._replicate_profiles)
