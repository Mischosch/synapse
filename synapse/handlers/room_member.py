--- conflicted
+++ resolved
@@ -70,10 +70,7 @@
         self.clock = hs.get_clock()
         self.spam_checker = hs.get_spam_checker()
         self._server_notices_mxid = self.config.server_notices_mxid
-<<<<<<< HEAD
         self.rewrite_identity_server_urls = self.config.rewrite_identity_server_urls
-=======
->>>>>>> 6b0ddf8e
         self._enable_lookup = hs.config.enable_3pid_lookup
 
     @abc.abstractmethod
