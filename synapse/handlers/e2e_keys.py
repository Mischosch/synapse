# -*- coding: utf-8 -*-
# Copyright 2016 OpenMarket Ltd
# Copyright 2018-2019 New Vector Ltd
# Copyright 2019 The Matrix.org Foundation C.I.C.
#
# Licensed under the Apache License, Version 2.0 (the "License");
# you may not use this file except in compliance with the License.
# You may obtain a copy of the License at
#
#     http://www.apache.org/licenses/LICENSE-2.0
#
# Unless required by applicable law or agreed to in writing, software
# distributed under the License is distributed on an "AS IS" BASIS,
# WITHOUT WARRANTIES OR CONDITIONS OF ANY KIND, either express or implied.
# See the License for the specific language governing permissions and
# limitations under the License.

import logging

from six import iteritems

from canonicaljson import encode_canonical_json, json
from signedjson.sign import SignatureVerifyException, verify_signed_json

from twisted.internet import defer

from synapse.api.errors import CodeMessageException, Codes, SynapseError
from synapse.logging.context import make_deferred_yieldable, run_in_background
<<<<<<< HEAD
from synapse.types import (
    UserID,
    get_domain_from_id,
    get_verify_key_from_cross_signing_key,
)
=======
from synapse.types import UserID, get_domain_from_id
from synapse.util import unwrapFirstError
>>>>>>> d78a4fe1
from synapse.util.retryutils import NotRetryingDestination

logger = logging.getLogger(__name__)


class E2eKeysHandler(object):
    def __init__(self, hs):
        self.store = hs.get_datastore()
        self.federation = hs.get_federation_client()
        self.device_handler = hs.get_device_handler()
        self.is_mine = hs.is_mine
        self.clock = hs.get_clock()

        # doesn't really work as part of the generic query API, because the
        # query request requires an object POST, but we abuse the
        # "query handler" interface.
        hs.get_federation_registry().register_query_handler(
            "client_keys", self.on_federation_query_client_keys
        )

    @defer.inlineCallbacks
    def query_devices(self, query_body, timeout, from_user_id):
        """ Handle a device key query from a client

        {
            "device_keys": {
                "<user_id>": ["<device_id>"]
            }
        }
        ->
        {
            "device_keys": {
                "<user_id>": {
                    "<device_id>": {
                        ...
                    }
                }
            }
        }

        Args:
            from_user_id (str): the user making the query.  This is used when
                adding cross-signing signatures to limit what signatures users
                can see.
        """

        device_keys_query = query_body.get("device_keys", {})

        # separate users by domain.
        # make a map from domain to user_id to device_ids
        local_query = {}
        remote_queries = {}

        for user_id, device_ids in device_keys_query.items():
            # we use UserID.from_string to catch invalid user ids
            if self.is_mine(UserID.from_string(user_id)):
                local_query[user_id] = device_ids
            else:
                remote_queries[user_id] = device_ids

        # First get local devices.
        failures = {}
        results = {}
        if local_query:
            local_result = yield self.query_local_devices(local_query)
            for user_id, keys in local_result.items():
                if user_id in local_query:
                    results[user_id] = keys

        # Now attempt to get any remote devices from our local cache.
        remote_queries_not_in_cache = {}
        if remote_queries:
            query_list = []
            for user_id, device_ids in iteritems(remote_queries):
                if device_ids:
                    query_list.extend((user_id, device_id) for device_id in device_ids)
                else:
                    query_list.append((user_id, None))

            user_ids_not_in_cache, remote_results = (
                yield self.store.get_user_devices_from_cache(query_list)
            )
            for user_id, devices in iteritems(remote_results):
                user_devices = results.setdefault(user_id, {})
                for device_id, device in iteritems(devices):
                    keys = device.get("keys", None)
                    device_display_name = device.get("device_display_name", None)
                    if keys:
                        result = dict(keys)
                        unsigned = result.setdefault("unsigned", {})
                        if device_display_name:
                            unsigned["device_display_name"] = device_display_name
                        user_devices[device_id] = result

            for user_id in user_ids_not_in_cache:
                domain = get_domain_from_id(user_id)
                r = remote_queries_not_in_cache.setdefault(domain, {})
                r[user_id] = remote_queries[user_id]

        # Get cached cross-signing keys
        cross_signing_keys = yield self.query_cross_signing_keys(
            device_keys_query, from_user_id
        )

        # Now fetch any devices that we don't have in our cache
        @defer.inlineCallbacks
        def do_remote_query(destination):
            """This is called when we are querying the device list of a user on
            a remote homeserver and their device list is not in the device list
            cache. If we share a room with this user and we're not querying for
            specific user we will update the cache
            with their device list."""

            destination_query = remote_queries_not_in_cache[destination]

            # We first consider whether we wish to update the device list cache with
            # the users device list. We want to track a user's devices when the
            # authenticated user shares a room with the queried user and the query
            # has not specified a particular device.
            # If we update the cache for the queried user we remove them from further
            # queries. We use the more efficient batched query_client_keys for all
            # remaining users
            user_ids_updated = []
            for (user_id, device_list) in destination_query.items():
                if user_id in user_ids_updated:
                    continue

                if device_list:
                    continue

                room_ids = yield self.store.get_rooms_for_user(user_id)
                if not room_ids:
                    continue

                # We've decided we're sharing a room with this user and should
                # probably be tracking their device lists. However, we haven't
                # done an initial sync on the device list so we do it now.
                try:
                    user_devices = yield self.device_handler.device_list_updater.user_device_resync(
                        user_id
                    )
                    user_devices = user_devices["devices"]
                    for device in user_devices:
                        results[user_id] = {device["device_id"]: device["keys"]}
                    user_ids_updated.append(user_id)
                except Exception as e:
                    failures[destination] = _exception_to_failure(e)

            if len(destination_query) == len(user_ids_updated):
                # We've updated all the users in the query and we do not need to
                # make any further remote calls.
                return

            # Remove all the users from the query which we have updated
            for user_id in user_ids_updated:
                destination_query.pop(user_id)

            try:
                remote_result = yield self.federation.query_client_keys(
                    destination, {"device_keys": destination_query}, timeout=timeout
                )

                for user_id, keys in remote_result["device_keys"].items():
                    if user_id in destination_query:
                        results[user_id] = keys

                for user_id, key in remote_result["master_keys"].items():
                    if user_id in destination_query:
                        cross_signing_keys["master"][user_id] = key

                for user_id, key in remote_result["self_signing_keys"].items():
                    if user_id in destination_query:
                        cross_signing_keys["self_signing"][user_id] = key

            except Exception as e:
                failure = _exception_to_failure(e)
                failures[destination] = failure

        yield make_deferred_yieldable(
            defer.gatherResults(
                [
                    run_in_background(do_remote_query, destination)
                    for destination in remote_queries_not_in_cache
                ],
                consumeErrors=True,
            ).addErrback(unwrapFirstError)
        )

<<<<<<< HEAD
        ret = {"device_keys": results, "failures": failures}

        for key, value in iteritems(cross_signing_keys):
            ret[key + "_keys"] = value

        defer.returnValue(ret)

    @defer.inlineCallbacks
    def query_cross_signing_keys(self, query, from_user_id):
        """Get cross-signing keys for users

        Args:
            query (Iterable[string]) an iterable of user IDs.  A dict whose keys
                are user IDs satisfies this, so the query format used for
                query_devices can be used here.
            from_user_id (str): the user making the query.  This is used when
                adding cross-signing signatures to limit what signatures users
                can see.

        Returns:
            defer.Deferred[dict[str, dict[str, dict]]]: map from
                (master|self_signing|user_signing) -> user_id -> key
        """
        master_keys = {}
        self_signing_keys = {}
        user_signing_keys = {}

        for user_id in query:
            # XXX: consider changing the store functions to allow querying
            # multiple users simultaneously.
            try:
                key = yield self.store.get_e2e_cross_signing_key(
                    user_id, "master", from_user_id
                )
                if key:
                    master_keys[user_id] = key
            except Exception as e:
                logger.info("Error getting master key: %s", e)

            try:
                key = yield self.store.get_e2e_cross_signing_key(
                    user_id, "self_signing", from_user_id
                )
                if key:
                    self_signing_keys[user_id] = key
            except Exception as e:
                logger.info("Error getting self-signing key: %s", e)

            # users can see other users' master and self-signing keys, but can
            # only see their own user-signing keys
            if from_user_id == user_id:
                try:
                    key = yield self.store.get_e2e_cross_signing_key(
                        user_id, "user_signing", from_user_id
                    )
                    if key:
                        user_signing_keys[user_id] = key
                except Exception as e:
                    logger.info("Error getting user-signing key: %s", e)

        defer.returnValue(
            {
                "master": master_keys,
                "self_signing": self_signing_keys,
                "user_signing": user_signing_keys,
            }
        )
=======
        return {"device_keys": results, "failures": failures}
>>>>>>> d78a4fe1

    @defer.inlineCallbacks
    def query_local_devices(self, query):
        """Get E2E device keys for local users

        Args:
            query (dict[string, list[string]|None): map from user_id to a list
                 of devices to query (None for all devices)

        Returns:
            defer.Deferred: (resolves to dict[string, dict[string, dict]]):
                 map from user_id -> device_id -> device details
        """
        local_query = []

        result_dict = {}
        for user_id, device_ids in query.items():
            # we use UserID.from_string to catch invalid user ids
            if not self.is_mine(UserID.from_string(user_id)):
                logger.warning("Request for keys for non-local user %s", user_id)
                raise SynapseError(400, "Not a user here")

            if not device_ids:
                local_query.append((user_id, None))
            else:
                for device_id in device_ids:
                    local_query.append((user_id, device_id))

            # make sure that each queried user appears in the result dict
            result_dict[user_id] = {}

        results = yield self.store.get_e2e_device_keys(local_query)

        # Build the result structure, un-jsonify the results, and add the
        # "unsigned" section
        for user_id, device_keys in results.items():
            for device_id, device_info in device_keys.items():
                r = dict(device_info["keys"])
                r["unsigned"] = {}
                display_name = device_info["device_display_name"]
                if display_name is not None:
                    r["unsigned"]["device_display_name"] = display_name
                result_dict[user_id][device_id] = r

        return result_dict

    @defer.inlineCallbacks
    def on_federation_query_client_keys(self, query_body):
        """ Handle a device key query from a federated server
        """
        device_keys_query = query_body.get("device_keys", {})
        res = yield self.query_local_devices(device_keys_query)
        return {"device_keys": res}

    @defer.inlineCallbacks
    def claim_one_time_keys(self, query, timeout):
        local_query = []
        remote_queries = {}

        for user_id, device_keys in query.get("one_time_keys", {}).items():
            # we use UserID.from_string to catch invalid user ids
            if self.is_mine(UserID.from_string(user_id)):
                for device_id, algorithm in device_keys.items():
                    local_query.append((user_id, device_id, algorithm))
            else:
                domain = get_domain_from_id(user_id)
                remote_queries.setdefault(domain, {})[user_id] = device_keys

        results = yield self.store.claim_e2e_one_time_keys(local_query)

        json_result = {}
        failures = {}
        for user_id, device_keys in results.items():
            for device_id, keys in device_keys.items():
                for key_id, json_bytes in keys.items():
                    json_result.setdefault(user_id, {})[device_id] = {
                        key_id: json.loads(json_bytes)
                    }

        @defer.inlineCallbacks
        def claim_client_keys(destination):
            device_keys = remote_queries[destination]
            try:
                remote_result = yield self.federation.claim_client_keys(
                    destination, {"one_time_keys": device_keys}, timeout=timeout
                )
                for user_id, keys in remote_result["one_time_keys"].items():
                    if user_id in device_keys:
                        json_result[user_id] = keys

            except Exception as e:
                failure = _exception_to_failure(e)
                failures[destination] = failure

        yield make_deferred_yieldable(
            defer.gatherResults(
                [
                    run_in_background(claim_client_keys, destination)
                    for destination in remote_queries
                ],
                consumeErrors=True,
            )
        )

        logger.info(
            "Claimed one-time-keys: %s",
            ",".join(
                (
                    "%s for %s:%s" % (key_id, user_id, device_id)
                    for user_id, user_keys in iteritems(json_result)
                    for device_id, device_keys in iteritems(user_keys)
                    for key_id, _ in iteritems(device_keys)
                )
            ),
        )

        return {"one_time_keys": json_result, "failures": failures}

    @defer.inlineCallbacks
    def upload_keys_for_user(self, user_id, device_id, keys):

        time_now = self.clock.time_msec()

        # TODO: Validate the JSON to make sure it has the right keys.
        device_keys = keys.get("device_keys", None)
        if device_keys:
            logger.info(
                "Updating device_keys for device %r for user %s at %d",
                device_id,
                user_id,
                time_now,
            )
            # TODO: Sign the JSON with the server key
            changed = yield self.store.set_e2e_device_keys(
                user_id, device_id, time_now, device_keys
            )
            if changed:
                # Only notify about device updates *if* the keys actually changed
                yield self.device_handler.notify_device_update(user_id, [device_id])

        one_time_keys = keys.get("one_time_keys", None)
        if one_time_keys:
            yield self._upload_one_time_keys_for_user(
                user_id, device_id, time_now, one_time_keys
            )

        # the device should have been registered already, but it may have been
        # deleted due to a race with a DELETE request. Or we may be using an
        # old access_token without an associated device_id. Either way, we
        # need to double-check the device is registered to avoid ending up with
        # keys without a corresponding device.
        yield self.device_handler.check_device_registered(user_id, device_id)

        result = yield self.store.count_e2e_one_time_keys(user_id, device_id)

        return {"one_time_key_counts": result}

    @defer.inlineCallbacks
    def _upload_one_time_keys_for_user(
        self, user_id, device_id, time_now, one_time_keys
    ):
        logger.info(
            "Adding one_time_keys %r for device %r for user %r at %d",
            one_time_keys.keys(),
            device_id,
            user_id,
            time_now,
        )

        # make a list of (alg, id, key) tuples
        key_list = []
        for key_id, key_obj in one_time_keys.items():
            algorithm, key_id = key_id.split(":")
            key_list.append((algorithm, key_id, key_obj))

        # First we check if we have already persisted any of the keys.
        existing_key_map = yield self.store.get_e2e_one_time_keys(
            user_id, device_id, [k_id for _, k_id, _ in key_list]
        )

        new_keys = []  # Keys that we need to insert. (alg, id, json) tuples.
        for algorithm, key_id, key in key_list:
            ex_json = existing_key_map.get((algorithm, key_id), None)
            if ex_json:
                if not _one_time_keys_match(ex_json, key):
                    raise SynapseError(
                        400,
                        (
                            "One time key %s:%s already exists. "
                            "Old key: %s; new key: %r"
                        )
                        % (algorithm, key_id, ex_json, key),
                    )
            else:
                new_keys.append(
                    (algorithm, key_id, encode_canonical_json(key).decode("ascii"))
                )

        yield self.store.add_e2e_one_time_keys(user_id, device_id, time_now, new_keys)

    @defer.inlineCallbacks
    def upload_signing_keys_for_user(self, user_id, keys):
        """Upload signing keys for cross-signing

        Args:
            user_id (string): the user uploading the keys
            keys (dict[string, dict]): the signing keys
        """

        # if a master key is uploaded, then check it.  Otherwise, load the
        # stored master key, to check signatures on other keys
        if "master_key" in keys:
            master_key = keys["master_key"]

            _check_cross_signing_key(master_key, user_id, "master")
        else:
            master_key = yield self.store.get_e2e_cross_signing_key(user_id, "master")

        # if there is no master key, then we can't do anything, because all the
        # other cross-signing keys need to be signed by the master key
        if not master_key:
            raise SynapseError(400, "No master key available", Codes.MISSING_PARAM)

        master_key_id, master_verify_key = get_verify_key_from_cross_signing_key(
            master_key
        )

        # for the other cross-signing keys, make sure that they have valid
        # signatures from the master key
        if "self_signing_key" in keys:
            self_signing_key = keys["self_signing_key"]

            _check_cross_signing_key(
                self_signing_key, user_id, "self_signing", master_verify_key
            )

        if "user_signing_key" in keys:
            user_signing_key = keys["user_signing_key"]

            _check_cross_signing_key(
                user_signing_key, user_id, "user_signing", master_verify_key
            )

        # if everything checks out, then store the keys and send notifications
        deviceids = []
        if "master_key" in keys:
            yield self.store.set_e2e_cross_signing_key(user_id, "master", master_key)
            deviceids.append(master_verify_key.version)
        if "self_signing_key" in keys:
            yield self.store.set_e2e_cross_signing_key(
                user_id, "self_signing", self_signing_key
            )
            deviceids.append(
                get_verify_key_from_cross_signing_key(self_signing_key)[1].version
            )
        if "user_signing_key" in keys:
            yield self.store.set_e2e_cross_signing_key(
                user_id, "user_signing", user_signing_key
            )
            # the signature stream matches the semantics that we want for
            # user-signing key updates: only the user themselves is notified of
            # their own user-signing key updates
            yield self.device_handler.notify_user_signature_update(user_id, [user_id])

        # master key and self-signing key updates match the semantics of device
        # list updates: all users who share an encrypted room are notified
        if len(deviceids):
            yield self.device_handler.notify_device_update(user_id, deviceids)

        defer.returnValue({})


def _check_cross_signing_key(key, user_id, key_type, signing_key=None):
    """Check a cross-signing key uploaded by a user.  Performs some basic sanity
    checking, and ensures that it is signed, if a signature is required.

    Args:
        key (dict): the key data to verify
        user_id (str): the user whose key is being checked
        key_type (str): the type of key that the key should be
        signing_key (VerifyKey): (optional) the signing key that the key should
            be signed with.  If omitted, signatures will not be checked.
    """
    if (
        key.get("user_id") != user_id
        or key_type not in key.get("usage", [])
        or len(key.get("keys", {})) != 1
    ):
        raise SynapseError(400, ("Invalid %s key" % (key_type,)), Codes.INVALID_PARAM)

    if signing_key:
        try:
            verify_signed_json(key, user_id, signing_key)
        except SignatureVerifyException:
            raise SynapseError(
                400, ("Invalid signature on %s key" % key_type), Codes.INVALID_SIGNATURE
            )


def _exception_to_failure(e):
    if isinstance(e, CodeMessageException):
        return {"status": e.code, "message": str(e)}

    if isinstance(e, NotRetryingDestination):
        return {"status": 503, "message": "Not ready for retry"}

    # include ConnectionRefused and other errors
    #
    # Note that some Exceptions (notably twisted's ResponseFailed etc) don't
    # give a string for e.message, which json then fails to serialize.
    return {"status": 503, "message": str(e)}


def _one_time_keys_match(old_key_json, new_key):
    old_key = json.loads(old_key_json)

    # if either is a string rather than an object, they must match exactly
    if not isinstance(old_key, dict) or not isinstance(new_key, dict):
        return old_key == new_key

    # otherwise, we strip off the 'signatures' if any, because it's legitimate
    # for different upload attempts to have different signatures.
    old_key.pop("signatures", None)
    new_key_copy = dict(new_key)
    new_key_copy.pop("signatures", None)

    return old_key == new_key_copy<|MERGE_RESOLUTION|>--- conflicted
+++ resolved
@@ -26,16 +26,12 @@
 
 from synapse.api.errors import CodeMessageException, Codes, SynapseError
 from synapse.logging.context import make_deferred_yieldable, run_in_background
-<<<<<<< HEAD
 from synapse.types import (
     UserID,
     get_domain_from_id,
     get_verify_key_from_cross_signing_key,
 )
-=======
-from synapse.types import UserID, get_domain_from_id
 from synapse.util import unwrapFirstError
->>>>>>> d78a4fe1
 from synapse.util.retryutils import NotRetryingDestination
 
 logger = logging.getLogger(__name__)
@@ -224,13 +220,12 @@
             ).addErrback(unwrapFirstError)
         )
 
-<<<<<<< HEAD
         ret = {"device_keys": results, "failures": failures}
 
         for key, value in iteritems(cross_signing_keys):
             ret[key + "_keys"] = value
 
-        defer.returnValue(ret)
+        return ret
 
     @defer.inlineCallbacks
     def query_cross_signing_keys(self, query, from_user_id):
@@ -292,9 +287,6 @@
                 "user_signing": user_signing_keys,
             }
         )
-=======
-        return {"device_keys": results, "failures": failures}
->>>>>>> d78a4fe1
 
     @defer.inlineCallbacks
     def query_local_devices(self, query):
