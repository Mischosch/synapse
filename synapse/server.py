--- conflicted
+++ resolved
@@ -34,11 +34,8 @@
 from synapse.streams.events import EventSources
 from synapse.api.ratelimiting import Ratelimiter
 from synapse.crypto.keyring import Keyring
-<<<<<<< HEAD
 from synapse.push.pusherpool import PusherPool
-=======
 from synapse.events.builder import EventBuilderFactory
->>>>>>> 20923ffd
 
 
 class BaseHomeServer(object):
@@ -84,12 +81,8 @@
         'event_sources',
         'ratelimiter',
         'keyring',
-<<<<<<< HEAD
-        'event_validator',
-        'pusherpool'
-=======
+        'pusherpool',
         'event_builder_factory',
->>>>>>> 20923ffd
     ]
 
     def __init__(self, hostname, **kwargs):
