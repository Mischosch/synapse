# -*- coding: utf-8 -*-
# Copyright 2015, 2016 OpenMarket Ltd
# Copyright 2019 New Vector Ltd
#
# Licensed under the Apache License, Version 2.0 (the "License");
# you may not use this file except in compliance with the License.
# You may obtain a copy of the License at
#
#     http://www.apache.org/licenses/LICENSE-2.0
#
# Unless required by applicable law or agreed to in writing, software
# distributed under the License is distributed on an "AS IS" BASIS,
# WITHOUT WARRANTIES OR CONDITIONS OF ANY KIND, either express or implied.
# See the License for the specific language governing permissions and
# limitations under the License.

import logging

from twisted.internet import defer

from synapse.api.errors import SynapseError
from synapse.http.servlet import (
    RestServlet,
    parse_integer,
    parse_json_object_from_request,
    parse_string,
)
from synapse.types import StreamToken

from ._base import client_patterns, interactive_auth_handler

logger = logging.getLogger(__name__)


class KeyUploadServlet(RestServlet):
    """
    POST /keys/upload HTTP/1.1
    Content-Type: application/json

    {
      "device_keys": {
        "user_id": "<user_id>",
        "device_id": "<device_id>",
        "valid_until_ts": <millisecond_timestamp>,
        "algorithms": [
          "m.olm.curve25519-aes-sha256",
        ]
        "keys": {
          "<algorithm>:<device_id>": "<key_base64>",
        },
        "signatures:" {
          "<user_id>" {
            "<algorithm>:<device_id>": "<signature_base64>"
      } } },
      "one_time_keys": {
        "<algorithm>:<key_id>": "<key_base64>"
      },
    }
    """

    PATTERNS = client_patterns("/keys/upload(/(?P<device_id>[^/]+))?$")

    def __init__(self, hs):
        """
        Args:
            hs (synapse.server.HomeServer): server
        """
        super(KeyUploadServlet, self).__init__()
        self.auth = hs.get_auth()
        self.e2e_keys_handler = hs.get_e2e_keys_handler()

    @defer.inlineCallbacks
    def on_POST(self, request, device_id):
        requester = yield self.auth.get_user_by_req(request, allow_guest=True)
        user_id = requester.user.to_string()
        body = parse_json_object_from_request(request)

        if device_id is not None:
            # passing the device_id here is deprecated; however, we allow it
            # for now for compatibility with older clients.
            if requester.device_id is not None and device_id != requester.device_id:
                logger.warning(
                    "Client uploading keys for a different device "
                    "(logged in as %s, uploading for %s)",
                    requester.device_id,
                    device_id,
                )
        else:
            device_id = requester.device_id

        if device_id is None:
            raise SynapseError(
                400, "To upload keys, you must pass device_id when authenticating"
            )

        result = yield self.e2e_keys_handler.upload_keys_for_user(
            user_id, device_id, body
        )
        return (200, result)


class KeyQueryServlet(RestServlet):
    """
    POST /keys/query HTTP/1.1
    Content-Type: application/json
    {
      "device_keys": {
        "<user_id>": ["<device_id>"]
    } }

    HTTP/1.1 200 OK
    {
      "device_keys": {
        "<user_id>": {
          "<device_id>": {
            "user_id": "<user_id>", // Duplicated to be signed
            "device_id": "<device_id>", // Duplicated to be signed
            "valid_until_ts": <millisecond_timestamp>,
            "algorithms": [ // List of supported algorithms
              "m.olm.curve25519-aes-sha256",
            ],
            "keys": { // Must include a ed25519 signing key
              "<algorithm>:<key_id>": "<key_base64>",
            },
            "signatures:" {
              // Must be signed with device's ed25519 key
              "<user_id>/<device_id>": {
                "<algorithm>:<key_id>": "<signature_base64>"
              }
              // Must be signed by this server.
              "<server_name>": {
                "<algorithm>:<key_id>": "<signature_base64>"
    } } } } } }
    """

    PATTERNS = client_patterns("/keys/query$")

    def __init__(self, hs):
        """
        Args:
            hs (synapse.server.HomeServer):
        """
        super(KeyQueryServlet, self).__init__()
        self.auth = hs.get_auth()
        self.e2e_keys_handler = hs.get_e2e_keys_handler()

    @defer.inlineCallbacks
    def on_POST(self, request):
        requester = yield self.auth.get_user_by_req(request, allow_guest=True)
        user_id = requester.user.to_string()
        timeout = parse_integer(request, "timeout", 10 * 1000)
        body = parse_json_object_from_request(request)
<<<<<<< HEAD
        result = yield self.e2e_keys_handler.query_devices(body, timeout, user_id)
        defer.returnValue((200, result))
=======
        result = yield self.e2e_keys_handler.query_devices(body, timeout)
        return (200, result)
>>>>>>> d78a4fe1


class KeyChangesServlet(RestServlet):
    """Returns the list of changes of keys between two stream tokens (may return
    spurious extra results, since we currently ignore the `to` param).

        GET /keys/changes?from=...&to=...

        200 OK
        { "changed": ["@foo:example.com"] }
    """

    PATTERNS = client_patterns("/keys/changes$")

    def __init__(self, hs):
        """
        Args:
            hs (synapse.server.HomeServer):
        """
        super(KeyChangesServlet, self).__init__()
        self.auth = hs.get_auth()
        self.device_handler = hs.get_device_handler()

    @defer.inlineCallbacks
    def on_GET(self, request):
        requester = yield self.auth.get_user_by_req(request, allow_guest=True)

        from_token_string = parse_string(request, "from")

        # We want to enforce they do pass us one, but we ignore it and return
        # changes after the "to" as well as before.
        parse_string(request, "to")

        from_token = StreamToken.from_string(from_token_string)

        user_id = requester.user.to_string()

        results = yield self.device_handler.get_user_ids_changed(user_id, from_token)

        return (200, results)


class OneTimeKeyServlet(RestServlet):
    """
    POST /keys/claim HTTP/1.1
    {
      "one_time_keys": {
        "<user_id>": {
          "<device_id>": "<algorithm>"
    } } }

    HTTP/1.1 200 OK
    {
      "one_time_keys": {
        "<user_id>": {
          "<device_id>": {
            "<algorithm>:<key_id>": "<key_base64>"
    } } } }

    """

    PATTERNS = client_patterns("/keys/claim$")

    def __init__(self, hs):
        super(OneTimeKeyServlet, self).__init__()
        self.auth = hs.get_auth()
        self.e2e_keys_handler = hs.get_e2e_keys_handler()

    @defer.inlineCallbacks
    def on_POST(self, request):
        yield self.auth.get_user_by_req(request, allow_guest=True)
        timeout = parse_integer(request, "timeout", 10 * 1000)
        body = parse_json_object_from_request(request)
        result = yield self.e2e_keys_handler.claim_one_time_keys(body, timeout)
        return (200, result)


class SigningKeyUploadServlet(RestServlet):
    """
    POST /keys/device_signing/upload HTTP/1.1
    Content-Type: application/json

    {
    }
    """

    PATTERNS = client_patterns("/keys/device_signing/upload$", releases=())

    def __init__(self, hs):
        """
        Args:
            hs (synapse.server.HomeServer): server
        """
        super(SigningKeyUploadServlet, self).__init__()
        self.hs = hs
        self.auth = hs.get_auth()
        self.e2e_keys_handler = hs.get_e2e_keys_handler()
        self.auth_handler = hs.get_auth_handler()

    @interactive_auth_handler
    @defer.inlineCallbacks
    def on_POST(self, request):
        requester = yield self.auth.get_user_by_req(request)
        user_id = requester.user.to_string()
        body = parse_json_object_from_request(request)

        yield self.auth_handler.validate_user_via_ui_auth(
            requester, body, self.hs.get_ip_from_request(request)
        )

        result = yield self.e2e_keys_handler.upload_signing_keys_for_user(user_id, body)
        defer.returnValue((200, result))


def register_servlets(hs, http_server):
    KeyUploadServlet(hs).register(http_server)
    KeyQueryServlet(hs).register(http_server)
    KeyChangesServlet(hs).register(http_server)
    OneTimeKeyServlet(hs).register(http_server)
    SigningKeyUploadServlet(hs).register(http_server)<|MERGE_RESOLUTION|>--- conflicted
+++ resolved
@@ -150,13 +150,8 @@
         user_id = requester.user.to_string()
         timeout = parse_integer(request, "timeout", 10 * 1000)
         body = parse_json_object_from_request(request)
-<<<<<<< HEAD
         result = yield self.e2e_keys_handler.query_devices(body, timeout, user_id)
-        defer.returnValue((200, result))
-=======
-        result = yield self.e2e_keys_handler.query_devices(body, timeout)
         return (200, result)
->>>>>>> d78a4fe1
 
 
 class KeyChangesServlet(RestServlet):
